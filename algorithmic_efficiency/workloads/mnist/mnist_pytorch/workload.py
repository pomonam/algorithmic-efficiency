"""MNIST workload implemented in PyTorch."""

from collections import OrderedDict
import contextlib
import itertools
from typing import Tuple

import torch
from torch import nn
import torch.nn.functional as F
from torchvision import transforms
from torchvision.datasets import MNIST

from algorithmic_efficiency import spec
from algorithmic_efficiency.workloads.mnist.workload import Mnist

DEVICE = torch.device('cuda:0' if torch.cuda.is_available() else 'cpu')


class _Model(nn.Module):

  def __init__(self):
    super().__init__()
    input_size = 28 * 28
    num_hidden = 128
    num_classes = 10
    self.net = nn.Sequential(
        OrderedDict([('layer1',
                      torch.nn.Linear(input_size, num_hidden, bias=True)),
                     ('layer1_sig', torch.nn.Sigmoid()),
                     ('layer2',
                      torch.nn.Linear(num_hidden, num_classes, bias=True)),
                     ('output', torch.nn.LogSoftmax(dim=1))]))

  def forward(self, x: spec.Tensor):
    return self.net(x)


class MnistWorkload(Mnist):

  def __init__(self):
    self._eval_ds = None

  def _build_dataset(self,
                     data_rng: spec.RandomState,
                     split: str,
                     data_dir: str,
                     batch_size: int):

    assert split in ['train', 'test']
    is_train = split == 'train'
    transform = transforms.Compose([
        transforms.ToTensor(),
        transforms.Normalize((self.train_mean,), (self.train_stddev,))
    ])
    dataset = MNIST(
        data_dir, train=is_train, download=True, transform=transform)
    # TODO: set seeds properly
    dataloader = torch.utils.data.DataLoader(
        dataset, batch_size=batch_size, shuffle=is_train, pin_memory=True)

    if is_train:
      dataloader = itertools.cycle(dataloader)

    return dataloader

  def build_input_queue(self,
                        data_rng: spec.RandomState,
                        split: str,
                        data_dir: str,
                        batch_size: int):
    return iter(self._build_dataset(data_rng, split, data_dir, batch_size))

  @property
<<<<<<< HEAD
=======
  def param_shapes(self):
    """
    TODO: return shape tuples from model as a tree
    """
    raise NotImplementedError

  @property
>>>>>>> 44d1b09b
  def model_params_types(self):
    """
    TODO: return type tuples from model as a tree
    """
    raise NotImplementedError

  # Return whether or not a key in spec.ParameterContainer is the output layer
  # parameters.
  def is_output_params(self, param_key: spec.ParameterKey) -> bool:
    pass

  def preprocess_for_train(self,
                           selected_raw_input_batch: spec.Tensor,
                           selected_label_batch: spec.Tensor,
                           train_mean: spec.Tensor,
                           train_stddev: spec.Tensor,
                           rng: spec.RandomState) -> spec.Tensor:
    del rng
    return self.preprocess_for_eval(selected_raw_input_batch,
                                    selected_label_batch,
                                    None,
                                    None)

  def preprocess_for_eval(self,
                          raw_input_batch: spec.Tensor,
                          raw_label_batch: spec.Tensor,
                          train_mean: spec.Tensor,
                          train_stddev: spec.Tensor) -> spec.Tensor:
    del train_mean
    del train_stddev
<<<<<<< HEAD
    n = raw_input_batch.size()[0]
    raw_input_batch = raw_input_batch.view(n, -1)
=======
    raw_input_batch_size = raw_input_batch.size()[0]
    raw_input_batch = raw_input_batch.view(raw_input_batch_size, -1)
>>>>>>> 44d1b09b
    return (raw_input_batch.to(DEVICE), raw_label_batch.to(DEVICE))

  def init_model_fn(self, rng: spec.RandomState) -> spec.ModelInitState:
    torch.random.manual_seed(rng[0])
    model = _Model()
    if torch.cuda.device_count() > 1:
      model = torch.nn.DataParallel(model)
    model.to(DEVICE)
    return model, None

  def model_fn(
      self,
      params: spec.ParameterContainer,
      augmented_and_preprocessed_input_batch: spec.Tensor,
      model_state: spec.ModelAuxiliaryState,
      mode: spec.ForwardPassMode,
      rng: spec.RandomState,
      update_batch_norm: bool) -> Tuple[spec.Tensor, spec.ModelAuxiliaryState]:
    del model_state
    del rng
    del update_batch_norm

    model = params

    if mode == spec.ForwardPassMode.EVAL:
      model.eval()

    contexts = {
        spec.ForwardPassMode.EVAL: torch.no_grad,
        spec.ForwardPassMode.TRAIN: contextlib.nullcontext
    }

    with contexts[mode]():
      logits_batch = model(augmented_and_preprocessed_input_batch)

    return logits_batch, None

  # TODO(znado): Implement.
  # Keep this separate from the loss function in order to support optimizers
  # that use the logits.
  def output_activation_fn(self,
                           logits_batch: spec.Tensor,
                           loss_type: spec.LossType) -> spec.Tensor:
    raise NotImplementedError

  # Does NOT apply regularization, which is left to the submitter to do in
  # `update_params`.
  def loss_fn(self, label_batch: spec.Tensor,
              logits_batch: spec.Tensor) -> spec.Tensor:  # differentiable

    return F.nll_loss(logits_batch, label_batch, reduction='none')

  def _eval_metric(self, logits, labels):
    """Return the mean accuracy and loss as a dict."""
    _, predicted = torch.max(logits.data, 1)
    # not accuracy, but nr. of correct predictions
    accuracy = (predicted == labels).sum().item()
    loss = self.loss_fn(labels, logits).sum().item()
    n_data = len(logits)
    return {'accuracy': accuracy, 'loss': loss, 'n_data': n_data}<|MERGE_RESOLUTION|>--- conflicted
+++ resolved
@@ -72,16 +72,6 @@
     return iter(self._build_dataset(data_rng, split, data_dir, batch_size))
 
   @property
-<<<<<<< HEAD
-=======
-  def param_shapes(self):
-    """
-    TODO: return shape tuples from model as a tree
-    """
-    raise NotImplementedError
-
-  @property
->>>>>>> 44d1b09b
   def model_params_types(self):
     """
     TODO: return type tuples from model as a tree
@@ -112,13 +102,8 @@
                           train_stddev: spec.Tensor) -> spec.Tensor:
     del train_mean
     del train_stddev
-<<<<<<< HEAD
-    n = raw_input_batch.size()[0]
-    raw_input_batch = raw_input_batch.view(n, -1)
-=======
     raw_input_batch_size = raw_input_batch.size()[0]
     raw_input_batch = raw_input_batch.view(raw_input_batch_size, -1)
->>>>>>> 44d1b09b
     return (raw_input_batch.to(DEVICE), raw_label_batch.to(DEVICE))
 
   def init_model_fn(self, rng: spec.RandomState) -> spec.ModelInitState:
