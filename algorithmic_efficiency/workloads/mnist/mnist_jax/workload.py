"""MNIST workload implemented in Jax."""
import functools
from typing import Tuple

from flax import jax_utils
from flax import linen as nn
import jax
from jax import lax
import jax.numpy as jnp
import tensorflow as tf
import tensorflow_datasets as tfds

from algorithmic_efficiency import spec
from algorithmic_efficiency.workloads.mnist.workload import BaseMnistWorkload


class _Model(nn.Module):

  @nn.compact
  def __call__(self, x: spec.Tensor, train: bool):
    del train
    input_size = 28 * 28
    num_hidden = 128
    num_classes = 10
    x = x.reshape((x.shape[0], input_size))  # Flatten.
    x = nn.Dense(features=num_hidden, use_bias=True)(x)
    x = nn.sigmoid(x)
    x = nn.Dense(features=num_classes, use_bias=True)(x)
    x = nn.log_softmax(x)
    return x


def _param_types(param_tree):
  param_types_dict = {}
  for name, value in param_tree.items():
    if isinstance(value, dict):
      param_types_dict[name] = _param_types(value)
    else:
      if 'bias' in name:
        param_types_dict[name] = spec.ParameterType.BIAS
      else:
        param_types_dict[name] = spec.ParameterType.WEIGHT
  return param_types_dict


class MnistWorkload(BaseMnistWorkload):

  def __init__(self):
    super().__init__()
    self._model = _Model()

  def _normalize(self, image):
    return (tf.cast(image, tf.float32) - self.train_mean) / self.train_stddev

  def _build_dataset(self,
                     data_rng: jax.random.PRNGKey,
                     split: str,
                     data_dir: str,
                     batch_size):
    if split == 'eval_train':
      tfds_split = 'train[:50000]'
    elif split == 'validation':
      tfds_split = 'train[50000:]'
    else:
      tfds_split = split
    ds = tfds.load(
        'mnist', split=tfds_split, shuffle_files=False, data_dir=data_dir)
    ds = ds.cache()
    ds = ds.map(lambda x: (self._normalize(x['image']), x['label']))
    if split == 'train':
      ds = ds.shuffle(1024, seed=data_rng[0])
      ds = ds.repeat()
    ds = ds.batch(batch_size)
    ds = ds.batch(jax.local_device_count())
    return tfds.as_numpy(ds)

  @property
  def param_shapes(self):
    if self._param_shapes is None:
      raise ValueError(
          'This should not happen, workload.init_model_fn() should be called '
          'before workload.param_shapes!')
    return self._param_shapes

<<<<<<< HEAD
=======
  @property
  def model_params_types(self):
    if self._param_shapes is None:
      raise ValueError(
          'This should not happen, workload.init_model_fn() should be called '
          'before workload.param_shapes!')
    if self._param_types is None:
      self._param_types = _param_types(self._param_shapes.unfreeze())
    return self._param_types

>>>>>>> 202423d3
  # Return whether or not a key in spec.ParameterContainer is the output layer
  # parameters.
  def is_output_params(self, param_key: spec.ParameterKey) -> bool:
    pass

  def build_input_queue(self,
                        data_rng,
                        split: str,
                        data_dir: str,
                        global_batch_size: int):
    ds = self._build_dataset(data_rng, split, data_dir, global_batch_size)
    for images, labels in iter(ds):
      yield images, labels, None

  def init_model_fn(self, rng: spec.RandomState) -> spec.ModelInitState:
    init_val = jnp.ones((1, 28, 28, 1), jnp.float32)
    initial_params = self._model.init({'params': rng}, init_val,
                                      train=True)['params']
    self._param_shapes = jax.tree_map(lambda x: spec.ShapeTuple(x.shape),
                                      initial_params)
    return jax_utils.replicate(initial_params), None

  # Keep this separate from the loss function in order to support optimizers
  # that use the logits.
  def output_activation_fn(self,
                           logits_batch: spec.Tensor,
                           loss_type: spec.LossType) -> spec.Tensor:
    if loss_type == spec.LossType.SOFTMAX_CROSS_ENTROPY:
      return jax.nn.softmax(logits_batch, axis=-1)
    if loss_type == spec.LossType.SIGMOID_CROSS_ENTROPY:
      return jax.nn.sigmoid(logits_batch)
    if loss_type == spec.LossType.MEAN_SQUARED_ERROR:
      return logits_batch

  def model_fn(
      self,
      params: spec.ParameterContainer,
      augmented_and_preprocessed_input_batch: spec.Tensor,
      model_state: spec.ModelAuxiliaryState,
      mode: spec.ForwardPassMode,
      rng: spec.RandomState,
      update_batch_norm: bool) -> Tuple[spec.Tensor, spec.ModelAuxiliaryState]:
    del model_state
    del rng
    del update_batch_norm
    train = mode == spec.ForwardPassMode.TRAIN
    logits_batch = self._model.apply({'params': params},
                                     augmented_and_preprocessed_input_batch,
                                     train=train)
    return logits_batch, None

  # Does NOT apply regularization, which is left to the submitter to do in
  # `update_params`.
  def loss_fn(self, label_batch: spec.Tensor,
              logits_batch: spec.Tensor) -> spec.Tensor:  # differentiable
    one_hot_targets = jax.nn.one_hot(label_batch, 10)
    return -jnp.sum(one_hot_targets * nn.log_softmax(logits_batch), axis=-1)

  @functools.partial(
      jax.pmap,
      axis_name='batch',
      in_axes=(None, 0, 0, 0, 0, None),
      static_broadcasted_argnums=(0,))
  def _eval_model(
      self,
      params: spec.ParameterContainer,
      images: spec.Tensor,
      labels: spec.Tensor,
      model_state: spec.ModelAuxiliaryState,
      rng: spec.RandomState) -> Tuple[spec.Tensor, spec.ModelAuxiliaryState]:
    logits, _ = self.model_fn(
        params,
        images,
        model_state,
        spec.ForwardPassMode.EVAL,
        rng,
        update_batch_norm=False)
    accuracy = jnp.sum(jnp.argmax(logits, axis=-1) == labels)
    loss = jnp.sum(self.loss_fn(labels, logits))
    num_data = len(logits)
    metrics = {'accuracy': accuracy, 'loss': loss, 'num_data': num_data}
    metrics = lax.psum(metrics, axis_name='batch')
    return metrics<|MERGE_RESOLUTION|>--- conflicted
+++ resolved
@@ -75,16 +75,6 @@
     return tfds.as_numpy(ds)
 
   @property
-  def param_shapes(self):
-    if self._param_shapes is None:
-      raise ValueError(
-          'This should not happen, workload.init_model_fn() should be called '
-          'before workload.param_shapes!')
-    return self._param_shapes
-
-<<<<<<< HEAD
-=======
-  @property
   def model_params_types(self):
     if self._param_shapes is None:
       raise ValueError(
@@ -94,7 +84,6 @@
       self._param_types = _param_types(self._param_shapes.unfreeze())
     return self._param_types
 
->>>>>>> 202423d3
   # Return whether or not a key in spec.ParameterContainer is the output layer
   # parameters.
   def is_output_params(self, param_key: spec.ParameterKey) -> bool:
