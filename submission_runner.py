--- conflicted
+++ resolved
@@ -264,16 +264,6 @@
             rng=update_rng)
     except spec.TrainingCompleteError:
       training_complete = True
-<<<<<<< HEAD
-    except RuntimeError as e:
-      if 'out of memory' in str(e):
-        logging.warning(
-            f'error: GPU out of memory during training during step {global_step}, error: {str(e)}'  # pylint: disable=line-too-long
-        )
-        if torch.cuda.is_available():
-          torch.cuda.empty_cache()
-=======
->>>>>>> c7ed671a
     global_step += 1
     if USE_PYTORCH_DDP:
       # Make sure all processes run eval after the same step when using DDP.
